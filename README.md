## C# for Visual Studio Code (powered by OmniSharp)

|Master|Dev|
|:--:|:--:|
|[![Master Build Status](https://travis-ci.org/OmniSharp/omnisharp-vscode.svg?branch=master)](https://travis-ci.org/OmniSharp/omnisharp-vscode)|[![Dev Build Status](https://travis-ci.org/OmniSharp/omnisharp-vscode.svg?branch=dev)](https://travis-ci.org/OmniSharp/omnisharp-vscode)|

Welcome to the C# extension for Visual Studio Code! This preview provides the following features inside VS Code:

* Lightweight development tools for [.NET Core](https://dotnet.github.io).
* Great C# editing support, including Syntax Highlighting, IntelliSense, Go to Definition, Find All References, etc.
* Debugging support for .NET Core (CoreCLR). NOTE: Mono and Desktop CLR debugging is not supported.
* Support for project.json projects on Windows, OS X and Linux, and csproj projects on Windows.

The C# extension is powered by [OmniSharp](https://github.com/OmniSharp/omnisharp-roslyn).

### **Important!** Breaking Changes as of 1.0.10

* The C# extension now only supports [.NET Core RC2](https://blogs.msdn.microsoft.com/dotnet/2016/05/16/announcing-net-core-rc2/). It no longer supports .NET Core RC1 or ASP .NET 5 RC1.
* **Support for .csproj projects has been temporarily disabled on OS X and Linux.** This will impact anyone doing .csproj development on OS X or Linux (e.g. Unity, Xamarin, etc.). Rest assured that this will be restored in the near future. However, for now, you can use the [Legacy C# Support extension](https://marketplace.visualstudio.com/items?itemName=ms-vscode.omnisharp).

### Found a Bug?
Please file any issues at https://github.com/OmniSharp/omnisharp-vscode/issues.

### Debugging
The C# extension now supports basic debugging capabilities! See http://aka.ms/vscclrdebugger for details.

### Development

First install:
* Node.js (newer than 4.3.1)
* Npm (newer 2.14.12)

To **run and develop** do the following:

* Run `npm i`
* Open in Visual Studio Code (`code .`)
* *Optional:* run `tsc -w`, make code changes (on Windows, try `start node ".\node_modules\typescript\bin\tsc -w"`)
* Press F5 to debug

<<<<<<< HEAD
## License  
=======
### License
>>>>>>> 15e500bf
The Microsoft C# extension is subject to [these license terms](RuntimeLicenses/license.txt).  
The source code to this extension is available on [https://github.com/OmniSharp/omnisharp-vscode](https://github.com/OmniSharp/omnisharp-vscode) and licensed under the [MIT license](LICENSE.txt).  <|MERGE_RESOLUTION|>--- conflicted
+++ resolved
@@ -37,10 +37,6 @@
 * *Optional:* run `tsc -w`, make code changes (on Windows, try `start node ".\node_modules\typescript\bin\tsc -w"`)
 * Press F5 to debug
 
-<<<<<<< HEAD
-## License  
-=======
 ### License
->>>>>>> 15e500bf
 The Microsoft C# extension is subject to [these license terms](RuntimeLicenses/license.txt).  
 The source code to this extension is available on [https://github.com/OmniSharp/omnisharp-vscode](https://github.com/OmniSharp/omnisharp-vscode) and licensed under the [MIT license](LICENSE.txt).  